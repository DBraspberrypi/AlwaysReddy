--- conflicted
+++ resolved
@@ -4,22 +4,13 @@
 .env
 audio_files/*
 !audio_files/temp_files_live_here.txt
-
-
 test.ipynb
 config.py
-<<<<<<< HEAD
 /venv
 test.py
-
 # Ignore everything in the piper_tts directory
 /piper_tts/*
-
 # But don't ignore the voices folder
 !/piper_tts/voices/
-
 run_AlwaysReddy.sh
-run_AlwaysReddy.bat
-=======
-/venv
->>>>>>> 83559ee0
+run_AlwaysReddy.bat