--- conflicted
+++ resolved
@@ -42,11 +42,9 @@
 
 
     def split_text(self, text):
-<<<<<<< HEAD
+
         split_sentences = re.split('!|\. |\?|\n', text)
-=======
-        split_sentences = re.split('!|\?|\n|\. ', text)
->>>>>>> 53196419
+
         return [sentence for sentence in split_sentences if sentence]
         
     def wait(self):
